package pagerduty

import (
	"fmt"
	"log"
	"strings"
	"time"

	"github.com/hashicorp/terraform-plugin-sdk/v2/helper/resource"
	"github.com/hashicorp/terraform-plugin-sdk/v2/helper/schema"
	"github.com/heimweh/go-pagerduty/pagerduty"
)

func resourcePagerDutyTeamMembership() *schema.Resource {
	return &schema.Resource{
		Create: resourcePagerDutyTeamMembershipCreate,
		Read:   resourcePagerDutyTeamMembershipRead,
		Update: resourcePagerDutyTeamMembershipUpdate,
		Delete: resourcePagerDutyTeamMembershipDelete,
		Importer: &schema.ResourceImporter{
			State: schema.ImportStatePassthrough,
		},
		Schema: map[string]*schema.Schema{
			"user_id": {
				Type:     schema.TypeString,
				Required: true,
				ForceNew: true,
			},
			"team_id": {
				Type:     schema.TypeString,
				Required: true,
				ForceNew: true,
			},
			"role": {
				Type:     schema.TypeString,
				Optional: true,
				Default:  "manager",
				ValidateFunc: validateValueFunc([]string{
					"observer",
					"responder",
					"manager",
				}),
			},
		},
	}
}
<<<<<<< HEAD

func fetchPagerDutyTeamMembership(d *schema.ResourceData, meta interface{}, errCallback func(error, *schema.ResourceData) error) error {
	client := meta.(*pagerduty.Client)
=======
func resourcePagerDutyTeamMembershipCreate(d *schema.ResourceData, meta interface{}) error {
	client, _ := meta.(*Config).Client()

	userID := d.Get("user_id").(string)
	teamID := d.Get("team_id").(string)
	role := d.Get("role").(string)

	log.Printf("[DEBUG] Adding user: %s to team: %s with role: %s", userID, teamID, role)

	retryErr := resource.Retry(2*time.Minute, func() *resource.RetryError {
		if _, err := client.Teams.AddUserWithRole(teamID, userID, role); err != nil {
			if isErrCode(err, 500) {
				return resource.RetryableError(err)
			}

			return resource.NonRetryableError(err)
		}

		return nil
	})
	if retryErr != nil {
		return retryErr
	}

	d.SetId(fmt.Sprintf("%s:%s", userID, teamID))

	return resourcePagerDutyTeamMembershipRead(d, meta)
}

func resourcePagerDutyTeamMembershipRead(d *schema.ResourceData, meta interface{}) error {
	client, _ := meta.(*Config).Client()

>>>>>>> 530e6c4b
	userID, teamID := resourcePagerDutyTeamMembershipParseID(d.Id())
	log.Printf("[DEBUG] Reading user: %s from team: %s", userID, teamID)
	return resource.Retry(2*time.Minute, func() *resource.RetryError {
		resp, _, err := client.Teams.GetMembers(teamID, &pagerduty.GetMembersOptions{})
		if err != nil {
			errResp := errCallback(err, d)
			if errResp != nil {
				time.Sleep(2 * time.Second)
				return resource.RetryableError(errResp)
			}

			return nil
		}

		for _, member := range resp.Members {
			if member.User.ID == userID {
				d.Set("user_id", userID)
				d.Set("team_id", teamID)
				d.Set("role", member.Role)

				return nil
			}
		}

		log.Printf("[WARN] Removing %s since the user: %s is not a member of: %s", d.Id(), userID, teamID)
		d.SetId("")

		return nil
	})
}
func resourcePagerDutyTeamMembershipCreate(d *schema.ResourceData, meta interface{}) error {
	client := meta.(*pagerduty.Client)

	userID := d.Get("user_id").(string)
	teamID := d.Get("team_id").(string)
	role := d.Get("role").(string)

	log.Printf("[DEBUG] Adding user: %s to team: %s with role: %s", userID, teamID, role)

	retryErr := resource.Retry(2*time.Minute, func() *resource.RetryError {
		if _, err := client.Teams.AddUserWithRole(teamID, userID, role); err != nil {
			if isErrCode(err, 500) {
				return resource.RetryableError(err)
			}

			return resource.NonRetryableError(err)
		}

		return nil
	})
	if retryErr != nil {
		return retryErr
	}

	d.SetId(fmt.Sprintf("%s:%s", userID, teamID))

	return fetchPagerDutyTeamMembership(d, meta, genError)
}

func resourcePagerDutyTeamMembershipRead(d *schema.ResourceData, meta interface{}) error {
	return fetchPagerDutyTeamMembership(d, meta, handleNotFoundError)
}

func resourcePagerDutyTeamMembershipUpdate(d *schema.ResourceData, meta interface{}) error {
	client, _ := meta.(*Config).Client()

	userID := d.Get("user_id").(string)
	teamID := d.Get("team_id").(string)
	role := d.Get("role").(string)

	log.Printf("[DEBUG] Updating user: %s to team: %s with role: %s", userID, teamID, role)

	// To update existing membership resource, We can use the same API as creating a new membership.
	retryErr := resource.Retry(2*time.Minute, func() *resource.RetryError {
		if _, err := client.Teams.AddUserWithRole(teamID, userID, role); err != nil {
			if isErrCode(err, 500) {
				return resource.RetryableError(err)
			}

			return resource.NonRetryableError(err)
		}

		return nil
	})
	if retryErr != nil {
		return retryErr
	}

	d.SetId(fmt.Sprintf("%s:%s", userID, teamID))

	return nil
}

func resourcePagerDutyTeamMembershipDelete(d *schema.ResourceData, meta interface{}) error {
	client, _ := meta.(*Config).Client()

	userID, teamID := resourcePagerDutyTeamMembershipParseID(d.Id())

	log.Printf("[DEBUG] Removing user: %s from team: %s", userID, teamID)

	// Retrying to give other resources (such as escalation policies) to delete
	retryErr := resource.Retry(2*time.Minute, func() *resource.RetryError {
		if _, err := client.Teams.RemoveUser(teamID, userID); err != nil {
			if isErrCode(err, 400) {
				return resource.RetryableError(err)
			}

			return resource.NonRetryableError(err)
		}
		return nil
	})
	if retryErr != nil {
		time.Sleep(2 * time.Second)
		return retryErr
	}

	d.SetId("")

	return nil
}

func resourcePagerDutyTeamMembershipParseID(id string) (string, string) {
	parts := strings.Split(id, ":")
	return parts[0], parts[1]
}

func isTeamMember(user *pagerduty.User, teamID string) bool {
	var found bool

	for _, team := range user.Teams {
		if teamID == team.ID {
			found = true
		}
	}

	return found
}<|MERGE_RESOLUTION|>--- conflicted
+++ resolved
@@ -44,44 +44,9 @@
 		},
 	}
 }
-<<<<<<< HEAD
 
 func fetchPagerDutyTeamMembership(d *schema.ResourceData, meta interface{}, errCallback func(error, *schema.ResourceData) error) error {
-	client := meta.(*pagerduty.Client)
-=======
-func resourcePagerDutyTeamMembershipCreate(d *schema.ResourceData, meta interface{}) error {
 	client, _ := meta.(*Config).Client()
-
-	userID := d.Get("user_id").(string)
-	teamID := d.Get("team_id").(string)
-	role := d.Get("role").(string)
-
-	log.Printf("[DEBUG] Adding user: %s to team: %s with role: %s", userID, teamID, role)
-
-	retryErr := resource.Retry(2*time.Minute, func() *resource.RetryError {
-		if _, err := client.Teams.AddUserWithRole(teamID, userID, role); err != nil {
-			if isErrCode(err, 500) {
-				return resource.RetryableError(err)
-			}
-
-			return resource.NonRetryableError(err)
-		}
-
-		return nil
-	})
-	if retryErr != nil {
-		return retryErr
-	}
-
-	d.SetId(fmt.Sprintf("%s:%s", userID, teamID))
-
-	return resourcePagerDutyTeamMembershipRead(d, meta)
-}
-
-func resourcePagerDutyTeamMembershipRead(d *schema.ResourceData, meta interface{}) error {
-	client, _ := meta.(*Config).Client()
-
->>>>>>> 530e6c4b
 	userID, teamID := resourcePagerDutyTeamMembershipParseID(d.Id())
 	log.Printf("[DEBUG] Reading user: %s from team: %s", userID, teamID)
 	return resource.Retry(2*time.Minute, func() *resource.RetryError {
