package pagerduty

import (
	"log"
	"time"

	"github.com/hashicorp/terraform-plugin-sdk/v2/helper/resource"
	"github.com/hashicorp/terraform-plugin-sdk/v2/helper/schema"
	"github.com/heimweh/go-pagerduty/pagerduty"
)

func resourcePagerDutyAddon() *schema.Resource {
	return &schema.Resource{
		Create: resourcePagerDutyAddonCreate,
		Read:   resourcePagerDutyAddonRead,
		Update: resourcePagerDutyAddonUpdate,
		Delete: resourcePagerDutyAddonDelete,
		Importer: &schema.ResourceImporter{
			State: schema.ImportStatePassthrough,
		},
		Schema: map[string]*schema.Schema{
			"name": {
				Type:     schema.TypeString,
				Required: true,
			},
			"src": {
				Type:     schema.TypeString,
				Required: true,
			},
		},
	}
}

func buildAddonStruct(d *schema.ResourceData) *pagerduty.Addon {
	addon := &pagerduty.Addon{
		Name: d.Get("name").(string),
		Src:  d.Get("src").(string),
		Type: "full_page_addon",
	}

	return addon
}

<<<<<<< HEAD
func fetchPagerDutyAddon(d *schema.ResourceData, meta interface{}, errCallback func(error, *schema.ResourceData) error) error {
	client := meta.(*pagerduty.Client)
=======
func resourcePagerDutyAddonCreate(d *schema.ResourceData, meta interface{}) error {
	client, _ := meta.(*Config).Client()

	addon := buildAddonStruct(d)

	log.Printf("[INFO] Creating PagerDuty add-on %s", addon.Name)

	addon, _, err := client.Addons.Install(addon)
	if err != nil {
		return err
	}

	d.SetId(addon.ID)

	return resourcePagerDutyAddonRead(d, meta)
}

func resourcePagerDutyAddonRead(d *schema.ResourceData, meta interface{}) error {
	client, _ := meta.(*Config).Client()

	log.Printf("[INFO] Reading PagerDuty add-on %s", d.Id())

>>>>>>> 530e6c4b
	return resource.Retry(2*time.Minute, func() *resource.RetryError {
		addon, _, err := client.Addons.Get(d.Id())
		if err != nil {
			log.Printf("[WARN] Service read error")
			errResp := errCallback(err, d)
			if errResp != nil {
				time.Sleep(2 * time.Second)
				return resource.RetryableError(errResp)
			}

			return nil
		}

		d.Set("name", addon.Name)
		d.Set("src", addon.Src)

		return nil
	})
}

func resourcePagerDutyAddonCreate(d *schema.ResourceData, meta interface{}) error {
	client := meta.(*pagerduty.Client)

	addon := buildAddonStruct(d)

	log.Printf("[INFO] Creating PagerDuty add-on %s", addon.Name)

	addon, _, err := client.Addons.Install(addon)
	if err != nil {
		return err
	}

	d.SetId(addon.ID)
	// Retrying on creates incase of eventual consistency on creation
	return fetchPagerDutyAddon(d, meta, genError)
}

func resourcePagerDutyAddonRead(d *schema.ResourceData, meta interface{}) error {
	log.Printf("[INFO] Reading PagerDuty add-on %s", d.Id())
	return fetchPagerDutyAddon(d, meta, handleNotFoundError)
}

func resourcePagerDutyAddonUpdate(d *schema.ResourceData, meta interface{}) error {
	client, _ := meta.(*Config).Client()

	addon := buildAddonStruct(d)

	log.Printf("[INFO] Updating PagerDuty add-on %s", d.Id())

	if _, _, err := client.Addons.Update(d.Id(), addon); err != nil {
		return err
	}

	return nil
}

func resourcePagerDutyAddonDelete(d *schema.ResourceData, meta interface{}) error {
	client, _ := meta.(*Config).Client()

	log.Printf("[INFO] Deleting PagerDuty add-on %s", d.Id())

	if _, err := client.Addons.Delete(d.Id()); err != nil {
		return err
	}

	d.SetId("")

	return nil
}<|MERGE_RESOLUTION|>--- conflicted
+++ resolved
@@ -41,33 +41,8 @@
 	return addon
 }
 
-<<<<<<< HEAD
 func fetchPagerDutyAddon(d *schema.ResourceData, meta interface{}, errCallback func(error, *schema.ResourceData) error) error {
-	client := meta.(*pagerduty.Client)
-=======
-func resourcePagerDutyAddonCreate(d *schema.ResourceData, meta interface{}) error {
 	client, _ := meta.(*Config).Client()
-
-	addon := buildAddonStruct(d)
-
-	log.Printf("[INFO] Creating PagerDuty add-on %s", addon.Name)
-
-	addon, _, err := client.Addons.Install(addon)
-	if err != nil {
-		return err
-	}
-
-	d.SetId(addon.ID)
-
-	return resourcePagerDutyAddonRead(d, meta)
-}
-
-func resourcePagerDutyAddonRead(d *schema.ResourceData, meta interface{}) error {
-	client, _ := meta.(*Config).Client()
-
-	log.Printf("[INFO] Reading PagerDuty add-on %s", d.Id())
-
->>>>>>> 530e6c4b
 	return resource.Retry(2*time.Minute, func() *resource.RetryError {
 		addon, _, err := client.Addons.Get(d.Id())
 		if err != nil {
@@ -89,7 +64,7 @@
 }
 
 func resourcePagerDutyAddonCreate(d *schema.ResourceData, meta interface{}) error {
-	client := meta.(*pagerduty.Client)
+	client, _ := meta.(*Config).Client()
 
 	addon := buildAddonStruct(d)
 
